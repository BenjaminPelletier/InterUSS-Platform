"""The InterUSS Platform Data Node storage API server.

This flexible and distributed system is used to connect multiple USSs operating
in the same general area to share safety information while protecting the
privacy of USSs, businesses, operator and consumers. The system is focused on
facilitating communication amongst actively operating USSs with no details about
UAS operations stored or processed on the InterUSS Platform.

A data node contains all of the API, logic, and data consistency infrastructure
required to perform CRUD (Create, Read, Update, Delete) operations on specific
grid cells. Multiple data nodes can be executed to increase resilience and
availability. This is achieved by a stateless API to service USSs, an
information interface to translate grid cell USS information into the correct
data storage format, and an information consistency store to ensure data is up
to date.

This module is the stateless API to service USSs.


Copyright 2018 Google LLC

Licensed under the Apache License, Version 2.0 (the "License");
you may not use this file except in compliance with the License.
You may obtain a copy of the License at

    https://www.apache.org/licenses/LICENSE-2.0

Unless required by applicable law or agreed to in writing, software
distributed under the License is distributed on an "AS IS" BASIS,
WITHOUT WARRANTIES OR CONDITIONS OF ANY KIND, either express or implied.
See the License for the specific language governing permissions and
limitations under the License.
"""
# logging is our log infrastructure used for this application
import logging
import math
# OptionParser is our command line parser interface
from optparse import OptionParser
import os
import sys
# Flask is our web services infrastructure
from flask import abort
from flask import Flask
from flask import jsonify
from flask import request
# pyJWT is for decrypting JWT tokens
import jwt
# rest_framework is for HTTP status codes
from rest_framework import status
# Our main class for accessing metadata from the locking system
import storage_interface

# Initialize everything we need
# VERSION = '0.1.0'  # Initial TCL3 release
# VERSION = '0.1.1'  # Pythonized file names and modules
# VERSION = '0.1.2'  # Added OS Environment Variables in addition to cmd line
# VERSION = '0.1.3'  # Added server reconnection logic on lost session
# VERSION = '0.1.4'  # Added utility function to convert lat/lon to slippy
# VERSION = '0.2.0'  # Added OAuth access_token validation
# VERSION = '0.2.1'  # Changed uss_id to use client_id field from NASA
# VERSION = '0.2.2'  # Updated parameter parsing to support swaggerhub
# VERSION = '0.2.3'  # Update overall timestamp in locking metadata on change
# VERSION = '0.2.4'  # Fixed incorrect failed assertion with zero numbered tiles
# VERSION = '0.3.0'  # Changed to locally verifying JWT, removing NASA FIMS link
# VERSION = '0.3.1'  # Added token validation option in test mode
# VERSION = '0.4.0'  # Changed data structure to match v1 of InterUSS Platform
# VERSION = '1.0.0'  # Initial, approved release deployed on GitHub
VERSION = '1.0.1.001'  # Bug fixes for slippy, dates, and OAuth key

TESTID = None

logging.basicConfig(format='%(levelname)s:%(message)s', level=logging.INFO)
log = logging.getLogger('InterUSS_DataNode_StorageAPI')
wrapper = None  # Global object API uses for access
webapp = Flask(__name__)  # Global object serving the API


######################################################################
################    WEB SERVICE ENDPOINTS    #########################
######################################################################

@webapp.route('/', methods=['GET'])
@webapp.route('/status', methods=['GET'])
def Status():
  # just a quick status checker, not really a health check
  log.debug('Status handler instantiated...')
  return _FormatResult({'status': 'success',
                        'message': 'OK',
                        'version': VERSION})


@webapp.route('/introspect', methods=['GET'])
def Introspect():
  #  status checker of FIMS authorization token (access_token)
  log.debug('Status handler instantiated...')
  uss_id = _ValidateAccessToken()
  return _FormatResult({
      'status': 'success',
      'message': 'ACCESS TOKEN VALID',
      'data': {
          'uss_id': uss_id
      }
  })


@webapp.route('/slippy/<zoom>', methods=['GET'])
def ConvertCoordinatesToSlippy(zoom):
  """Converts an CSV of coords to slippy tile format at the specified zoom.
  Args:
    zoom: zoom level to use for encapsulating the tiles
    Plus posted webarg coords: csv of lon,lat,long,lat,etc.
  Returns:
    200 with tiles array in JSON format,
    or the nominal 4xx error codes as necessary.
  """
  log.info('Convert coordinates to slippy instantiated for %sz...', zoom)
  try:
    zoom = int(zoom)
    if zoom < 0 or zoom > 20:
      raise ValueError
  except ValueError:
    log.error('Invalid parameters for zoom %s, must be integer 0-20...', zoom)
    abort(status.HTTP_400_BAD_REQUEST,
          'Invalid parameters for zoom, must be integer 0-20.')
  tiles = []
  coords = _GetRequestParameter('coords', '')
  log.debug('Retrieved coords from web params and split to %s...', coords)
  coordinates = _ValidateCoordinates(coords)
  if not coordinates:
    log.error('Invalid coords %s, must be a CSV of lat,lon...', coords)
    abort(status.HTTP_400_BAD_REQUEST,
          'Invalid coords, must be a CSV of lat,lon,lat,lon...')
  for c in coordinates:
    x, y = _ConvertPointToTile(zoom, c[0], c[1])
    link = 'http://tile.openstreetmap.org/%d/%d/%d.png' % (zoom, x, y)
    tile = {'link': link, 'zoom': zoom, 'x': x, 'y': y}
    if tile not in tiles:
      tiles.append(tile)
  return jsonify({
    'status': 'success',
    'data': {
      'zoom': zoom,
      'grid_cells': tiles,
    }
  })


@webapp.route(
    '/GridCellMetaData/<zoom>/<x>/<y>',
    methods=['GET', 'PUT', 'POST', 'DELETE'])
def GridCellMetaDataHandler(zoom, x, y):
  """Handles the web service request and routes to the proper function.

  Args:
    zoom: zoom level in slippy tile format
    x: x tile number in slippy tile format
    y: y tile number in slippy tile format
    OAuth access_token as part of the header
    Plus posted webargs as needed for PUT/POST and DELETE methods (see below)
  Returns:
    200 with token and metadata in JSON format,
    or the nominal 4xx error codes as necessary.
  """
  if ('access_token' in request.headers and TESTID and
    TESTID in request.headers['access_token']):
    uss_id = request.headers['access_token']
  elif TESTID and 'access_token' not in request.headers:
    uss_id = TESTID
  else:
    uss_id = _ValidateAccessToken()
  result = {}
  try:
    zoom = int(zoom)
    x = int(x)
    y = int(y)
  except ValueError:
    abort(status.HTTP_400_BAD_REQUEST,
          'Invalid parameters for slippy tile coordinates, must be integers.')
  if not wrapper:
    InitializeConnection(None)
  # Check the request method
  if request.method == 'GET':
    result = _GetGridCellMetaData(zoom, x, y)
  elif request.method in ('PUT', 'POST'):
    result = _PutGridCellMetaData(zoom, x, y, uss_id)
  elif request.method == 'DELETE':
    result = _DeleteGridCellMetaData(zoom, x, y, uss_id)
  else:
    abort(status.HTTP_405_METHOD_NOT_ALLOWED, 'Request method not supported.')
  return _FormatResult(result)


######################################################################
################       INTERNAL FUNCTIONS    #########################
######################################################################
def _ValidateAccessToken():
  """Checks the access token, aborting if it does not pass.

  Uses an Oauth public key to validate an access token.

  Returns:
    USS identification from OAuth client_id field
  """
  # TODO(hikevin): Replace with OAuth Discovery and JKWS
  secret = os.getenv('INTERUSS_PUBLIC_KEY')
  token = None
  if 'access_token' in request.headers:
    token = request.headers['access_token']
  if secret and token:
    # ENV variables sometimes don't pass newlines, spec says white space
    # doesn't matter, but pyjwt cares about it, so fix it
    secret = secret.replace(' PUBLIC ', '_PLACEHOLDER_')
    secret = secret.replace(' ', '\n')
    secret = secret.replace('_PLACEHOLDER_', ' PUBLIC ')
    try:
      r = jwt.decode(token, secret, algorithms='RS256')
    except jwt.ExpiredSignatureError:
      log.error('Access token has expired.')
      abort(status.HTTP_401_UNAUTHORIZED,
            'OAuth access_token is invalid: token has expired.')
    except jwt.DecodeError:
      log.error('Access token is invalid and cannot be decoded.')
      abort(status.HTTP_400_BAD_REQUEST,
            'OAuth access_token is invalid: token cannot be decoded.')
    return r['client_id']
  else:
    log.error('Attempt to access resource without access_token in header.')
    abort(status.HTTP_403_FORBIDDEN,
          'Valid OAuth access_token must be provided in header.')


def _GetGridCellMetaData(zoom, x, y):
  """Provides an instantaneous snapshot of the metadata for a specific GridCell.

  GridCellMetaData provides an instantaneous snapshot of the metadata stored
  in a specific GridCell, along with a token to be used when updating. For
  TCL3, this will support a single cell.

  Args:
    zoom: zoom level in slippy tile format
    x: x tile number in slippy tile format
    y: y tile number in slippy tile format
  Returns:
    200 with token and JSON metadata,
    or the nominal 4xx error codes as necessary.
  """
  log.info('Grid cell metadata request instantiated for %sz, %s,%s...', zoom, x,
           y)
  result = wrapper.get(zoom, x, y)
  return result


def _PutGridCellMetaData(zoom, x, y, uss_id):
  """Updates the metadata stored in a specific slippy GridCell.

    Updates the metadata stored in a specific GridCell using optimistic locking
    behavior, which acquires and releases the lock for the specific GridCell.
    Operation fails if unable to acquire the locks or if the lock has been
    updated since GET GridCellMetadata was originally called (based on token).
  Args:
    zoom: zoom level in slippy tile format
    x: x tile number in slippy tile format
    y: y tile number in slippy tile format
    uss_id: the plain text identifier for the USS from OAuth
  Plus posted webargs:
    sync_token: the token retrieved in the original GET GridCellMetadata,
    scope: The submitting USS scope for the web service endpoint (used for OAuth
      access),
    operation_endpoint: the submitting USS endpoint where all flights in this
      cell can be retrieved from,
    operation_format: The output format for the USS web service endpoint (i.e.
      NASA, GUTMA),
    minimum_operation_timestamp: the lower time bound of all of the USSs flights
      in this grid cell.
    maximum_operation_timestamp: the upper time bound of all of the USSs flights
      in this grid cell.

  Returns:
    200 and a new token if updated successfully,
    409 if there is a locking conflict that could not be resolved, or
    the other nominal 4xx error codes as necessary.
  """
  log.info('Grid cell metadata submit instantiated for %sz, %s,%s...', zoom, x,
           y)
  sync_token = _GetRequestParameter('sync_token', None)
  scope = _GetRequestParameter('scope', None)
  operation_endpoint = _GetRequestParameter('operation_endpoint', None)
  operation_format = _GetRequestParameter('operation_format', None)
  minimum_operation_timestamp = _GetRequestParameter(
      'minimum_operation_timestamp', None)
  maximum_operation_timestamp = _GetRequestParameter(
      'maximum_operation_timestamp', None)
  errorfield = errormsg = None
  if not sync_token:
    errorfield = 'sync_token'
  elif not uss_id:
    errorfield = 'uss_id'
    errormsg = 'USS identifier not received from OAuth token check.'
  elif not scope:
    errorfield = 'scope'
  elif not operation_endpoint:
    errorfield = 'operation_endpoint'
  elif not operation_format:
    errorfield = 'operation_format'
  elif not minimum_operation_timestamp:
    errorfield = 'minimum_operation_timestamp'
  elif not maximum_operation_timestamp:
    errorfield = 'maximum_operation_timestamp'
  if errorfield:
    if not errormsg:
      errormsg = errorfield + (
          ' must be provided in the form data request to add to a '
          'GridCell.')
    result = {
        'status': 'error',
        'code': status.HTTP_400_BAD_REQUEST,
        'message': errormsg
    }
  else:
    result = wrapper.set(zoom, x, y, sync_token, uss_id, scope,
                         operation_format, operation_endpoint,
                         minimum_operation_timestamp,
                         maximum_operation_timestamp)
  return result


def _DeleteGridCellMetaData(zoom, x, y, uss_id):
  """Removes the USS entry in the metadata stored in a specific GridCell.

  Removes the USS entry in the metadata using optimistic locking behavior, which
  acquires and releases the lock for the specific GridCell. Operation fails if
  unable to acquire the locks.

  Args:
    zoom: zoom level in slippy tile format
    x: x tile number in slippy tile format
    y: y tile number in slippy tile format
    uss_id: the plain text identifier for the USS from OAuth
  Returns:
    200 and a new sync_token if updated successfully,
    409 if there is a locking conflict that could not be resolved, or
    the other nominal 4xx error codes as necessary.
  """
  log.info('Grid cell metadata delete instantiated for %sz, %s,%s...', zoom, x,
           y)
  if uss_id:
    result = wrapper.delete(zoom, x, y, uss_id)
  else:
    result = {
        'status':
            'fail',
        'code':
            status.HTTP_400_BAD_REQUEST,
        'message':
            """uss_id must be provided in the request to
              delete a USS from a GridCell."""
    }
  return result


def _GetRequestParameter(name, default):
  """Parses a web request parameter, regardless of how it was passed in.

  Args:
    name: request parameter name
    default: default value to return if not found
  Returns:
    Value if found, default if not found
  """
  if request.json:
    r = default if name not in request.json else request.json[name]
  elif request.args:
    r = request.args.get(name, default)
  elif request.form:
    r = default if name not in request.form else request.form[name]
  else:
    log.error('Request is in an unknown format: %s', str(request))
    r = default
  return r


def _ValidateCoordinates(csv):
  """Converts and validates string of CSV coords into array of coords."""
  result = []
  try:
    coords = csv.split(',')
    if len(coords) % 2 != 0:
      raise ValueError
  except ValueError:
    return None
  log.debug('Split coordinates to %s and passed early validation...', coords)
  for a, b in _Pairwise(coords):
    try:
<<<<<<< HEAD
      lon = float(a)
      lat = float(b)
      if lat >= 85 or lat <= -85 or lon >= 180 or lon <= -180:
=======
      lat = float(a)
      lon = float(b)
      if lat >= 90 or lat <= -90 or lon >= 180 or lon <= -180:
>>>>>>> e4a483bf
        raise ValueError
    except ValueError:
      return None
    result.append((lat, lon))
  return result


def _Pairwise(it):
  """Iterator for sets of lon,lat in an array."""
  it = iter(it)
  while True:
    yield next(it), next(it)


def _ConvertPointToTile(zoom, latitude, longitude):
  """Actual calculation from lat/lon to tile at specific zoom."""
  log.debug('_ConvertPointToTile for %.3f, %.3f...', latitude, longitude)
  latitude_rad = math.radians(latitude)
  n = 2.0**zoom
  xtile = int((longitude + 180.0) / 360.0 * n)
  ytile = int(
    (1.0 - math.log(math.tan(latitude_rad) +
                    (1 / math.cos(latitude_rad))) / math.pi) / 2.0 * n)
  return xtile, ytile


def _FormatResult(result):
  """Formats the result for returning via the web service.

  Args:
    result: JSend version of the result, complete with code if in error
  Returns:
    Aborts if the code is not 200, otherwise returns JSON formatted response
  """
  if 'code' in result and str(result['code']) != '200':
    abort(result['code'], result['message'])
  else:
    return jsonify(result)


def InitializeConnection(argv):
  """Initializes the wrapper and the connection to the zookeeper servers.

  Uses the command line parameters as argv, which can be altered as needed for
  testing.

  Args:
    argv: Command line parameters
  Returns:
    Host and port to use for the server
  """
  global wrapper, TESTID
  log.debug('Parsing command line arguments...')
  parser = OptionParser(
      usage='usage: %prog [options]', version='%prog ' + VERSION)
  parser.add_option(
      '-z',
      '--zookeeper-servers',
      dest='connectionstring',
      help='Specific zookeeper server connection string, '
      'server:port,server:port...'
      '[or env variable INTERUSS_CONNECTIONSTRING]',
      metavar='CONNECTIONSTRING')
  parser.add_option(
      '-s',
      '--server',
      dest='server',
      default=os.getenv('INTERUSS_API_SERVER', '127.0.0.1'),
      help='Specific server name to use on this machine for the web services '
      '[or env variable INTERUSS_API_SERVER]',
      metavar='SERVER')
  parser.add_option(
      '-p',
      '--port',
      dest='port',
      default=os.getenv('INTERUSS_API_PORT', '5000'),
      help='Specific port to use on this machine for the web services '
      '[or env variable INTERUSS_API_PORT]',
      metavar='PORT')
  parser.add_option(
      '-v',
      '--verbose',
      action='store_true',
      dest='verbose',
      default=False,
      help='Verbose (DEBUG) logging [or env variable INTERUSS_VERBOSE]')
  parser.add_option(
      '-t',
      '--testid',
      dest='testid',
      default=False,
      help='Force testing mode with test data located in specific test id  '
      '[or env variable INTERUSS_TESTID]',
      metavar='TESTID')
  parser.add_option(
      '-a',
      '--ssladhoc',
      action='store_true',
      dest='ssladhoc',
      default=False,
      help='Enable ad-hoc TLS encryption')
  (options, args) = parser.parse_args(argv)
  del args
  if options.verbose or os.environ.get('INTERUSS_VERBOSE'):
    log.setLevel(logging.DEBUG)
  log.debug('Initializing USS metadata manager...')
  wrapper = storage_interface.USSMetadataManager(
      os.getenv('INTERUSS_CONNECTIONSTRING', options.connectionstring))
  if options.verbose or os.environ.get('INTERUSS_VERBOSE'):
    wrapper.set_verbose()
  if options.testid or os.environ.get('INTERUSS_TESTID'):
    TESTID = os.getenv('INTERUSS_TESTID', options.testid)
    wrapper.set_testmode(TESTID)
    wrapper.delete_testdata(TESTID)
  return options.server, options.port, options.ssladhoc


def TerminateConnection():
  global wrapper
  wrapper = None


def main(argv):
  if not os.environ.get('INTERUSS_PUBLIC_KEY'):
    log.error('INTERUSS_PUBLIC_KEY environment variable must be set.')
    sys.exit(-1)
  else:
    log.debug(
        """Instantiated application, parsing commandline
      %s and initializing connection...""", str(argv))
    host, port, ssl_adhoc = InitializeConnection(argv)
    log.info('Starting webserver...')
    webapp.run(host=host, port=int(port),
               ssl_context='adhoc' if ssl_adhoc else None)


# this is what starts everything
if __name__ == '__main__':
  main(sys.argv)<|MERGE_RESOLUTION|>--- conflicted
+++ resolved
@@ -391,15 +391,9 @@
   log.debug('Split coordinates to %s and passed early validation...', coords)
   for a, b in _Pairwise(coords):
     try:
-<<<<<<< HEAD
-      lon = float(a)
-      lat = float(b)
-      if lat >= 85 or lat <= -85 or lon >= 180 or lon <= -180:
-=======
       lat = float(a)
       lon = float(b)
-      if lat >= 90 or lat <= -90 or lon >= 180 or lon <= -180:
->>>>>>> e4a483bf
+      if lat >= 85 or lat <= -85 or lon >= 180 or lon <= -180:
         raise ValueError
     except ValueError:
       return None
