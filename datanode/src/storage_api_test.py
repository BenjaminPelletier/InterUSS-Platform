"""Test of the InterUSS Platform Data Node storage API server.

Copyright 2018 Google LLC

Licensed under the Apache License, Version 2.0 (the "License");
you may not use this file except in compliance with the License.
You may obtain a copy of the License at

    https://www.apache.org/licenses/LICENSE-2.0

Unless required by applicable law or agreed to in writing, software
distributed under the License is distributed on an "AS IS" BASIS,
WITHOUT WARRANTIES OR CONDITIONS OF ANY KIND, either express or implied.
See the License for the specific language governing permissions and
limitations under the License.
"""
import json
import os
import unittest
import requests

import storage_api
ZK_TEST_CONNECTION_STRING = 'localhost:2181'
TESTID = 'storage-api-test'


class InterUSSStorageAPITestCase(unittest.TestCase):

  def setUp(self):
    storage_api.webapp.testing = True
    self.app = storage_api.webapp.test_client()
<<<<<<< HEAD
    storage_api.InitializeConnection(
        ['-z', ZK_TEST_CONNECTION_STRING, '-t', TESTID])
=======
    options = storage_api.ParseOptions(
        ['-z', ZK_TEST_CONNECTION_STRING, '-t', 'InterUSSStorageAPITestCase'])
    storage_api.InitializeConnection(options)
>>>>>>> ad415a41

  def tearDown(self):
    storage_api.TerminateConnection()
    storage_api.webapp.testing = False

  def testStatus(self):
    result = self.app.get('/status')
    self.assertEqual(200, result.status_code)
    self.assertIn(b'OK', result.data)
    result = self.app.get('/')
    self.assertEqual(200, result.status_code)
    self.assertIn(b'OK', result.data)

  def testIntrospectWithBadTokens(self):
    result = self.app.get('/introspect', headers={'Authorization': None})
    self.assertEqual(400, result.status_code)
    result = self.app.get('/introspect?token=NOTVALID',
                          headers={'Authorization': None})
    self.assertEqual(400, result.status_code)
    result = self.app.get('/introspect?access_token=NOTVALID',
                          headers={'Authorization': None})
    self.assertEqual(400, result.status_code)
    result = self.app.get('/introspect', headers={'access_token': 'NOTVALID'})
    self.assertEqual(400, result.status_code)

  def testIntrospectWithExpiredToken(self):
    result = self.app.get(
        '/introspect',
        headers={
            'access_token':
            '1/fFAGRNJru1FTz70BzhT3Zg'
        })
    self.assertEqual(400, result.status_code)

  def testValidAuthorizationTokensInTest(self):
    for field in ('access_token', 'Authorization'):
      for token in (TESTID, TESTID + 'a', '123' + TESTID):
        result = self.app.get('/GridCellMetaData/1/1/1',
                              headers={field: token})
        self.assertEqual(200, result.status_code)

  def testInvalidAuthorizationTokensInTest(self):
    for field in ('Authorization', 'access_token'):
      for token in ('not_valid', '', None):
        result = self.app.get('/GridCellMetaData/1/1/1',
                              headers={field: token})
        self.assertAlmostEqual(400, result.status_code, delta=3)

  def testIntrospectWithValidToken(self):
    self.assertIsNotNone(os.environ.get('FIMS_AUTH'))
    self.assertIsNotNone(os.environ.get('INTERUSS_PUBLIC_KEY'))
    # pylint: disable=line-too-long
    endpoint = 'https://utmalpha.arc.nasa.gov//fimsAuthServer/oauth/token?grant_type=client_credentials'
    headers = {'Authorization': 'Basic ' + os.environ.get('FIMS_AUTH', '')}
    r = requests.post(endpoint, headers=headers)
    self.assertEqual(r.status_code, 200)
    token = r.json()['access_token']
    result = self.app.get('/introspect', headers={'access_token': token})
    self.assertEqual(200, result.status_code)

  def testSlippyConversionWithInvalidData(self):
    result = self.app.get('/slippy')
    self.assertEqual(result.status_code, 404)
    result = self.app.get('/slippy/11')
    self.assertEqual(400, result.status_code)
    result = self.app.get('/slippy/11a')
    self.assertEqual(400, result.status_code)
    result = self.app.get('/slippy/11?coords=1')
    self.assertEqual(400, result.status_code)
    result = self.app.get('/slippy/11?coords=1a,1')
    self.assertEqual(400, result.status_code)
    result = self.app.get('/slippy/11?coords=1,1a')
    self.assertEqual(400, result.status_code)
    result = self.app.get('/slippy/11?coords=91,1')
    self.assertEqual(400, result.status_code)
    result = self.app.get('/slippy/11?coords=1,181')
    self.assertEqual(400, result.status_code)
    result = self.app.get('/slippy/21?coords=1,1')
    self.assertEqual(400, result.status_code)
    result = self.app.get('/slippy/11?coords=1,1,2')
<<<<<<< HEAD
    self.assertEqual(400, result.status_code)
=======
    self.assertEqual(result.status_code, 400)
    result = self.app.get('/slippy/10?coords=-86,0')
    self.assertEqual(result.status_code, 400)
    result = self.app.get('/slippy/10?coords=89,0')
    self.assertEqual(result.status_code, 400)

>>>>>>> ad415a41

  def testSlippyConversionWithValidData(self):
    r = self.app.get('/slippy/11?coords=1,1')
    self.assertEqual(r.status_code, 200)
    j = json.loads(r.data)
    self.assertEqual(11, j['data']['grid_cells'][0]['zoom'])
    self.assertEqual(1029, j['data']['grid_cells'][0]['x'])
    self.assertEqual(1018, j['data']['grid_cells'][0]['y'])
    self.assertEqual('http://tile.openstreetmap.org/11/1029/1018.png',
                     j['data']['grid_cells'][0]['link'])
    r = self.app.get('/slippy/10?coords=37.408959,-122.053834')
    self.assertEqual(r.status_code, 200)
    j = json.loads(r.data)
    self.assertEqual(10, j['data']['grid_cells'][0]['zoom'])
    self.assertEqual(164, j['data']['grid_cells'][0]['x'])
    self.assertEqual(397, j['data']['grid_cells'][0]['y'])
    self.assertEqual('http://tile.openstreetmap.org/10/164/397.png',
                     j['data']['grid_cells'][0]['link'])
    r = self.app.get('/slippy/11?coords=37.203335,-80.599481')
    self.assertEqual('http://tile.openstreetmap.org/11/565/795.png',
                     json.loads(r.data)['data']['grid_cells'][0]['link'])
    r = self.app.get('/slippy/12?coords=37.203335,-80.599481')
    self.assertEqual('http://tile.openstreetmap.org/12/1130/1591.png',
                     json.loads(r.data)['data']['grid_cells'][0]['link'])
    r = self.app.get('/slippy/13?coords=37.203335,-80.599481')
    self.assertEqual('http://tile.openstreetmap.org/13/2261/3182.png',
                     json.loads(r.data)['data']['grid_cells'][0]['link'])
    j = json.loads(r.data)
    self.assertEqual(
      j, json.loads(self.app.get(
        '/slippy/13?coords=37.203335,-80.599481,37.20334,-80.59948').data))
    r = self.app.get('/slippy/11?coords=0,0,1,1,2,2,3,3')
    self.assertEqual(r.status_code, 200)
    self.assertEqual(len(json.loads(r.data)['data']['grid_cells']), 4)

  def testMultipleSuccessfulEmptyRandomGets(self):
    self.CheckEmptyGridCell(self.app.get('/GridCellMetaData/1/1/1'))
    self.CheckEmptyGridCell(self.app.get('/GridCellMetaData/19/1/1'))
    self.CheckEmptyGridCell(self.app.get('/GridCellMetaData/10/100/100'))
    self.CheckEmptyGridCell(self.app.get('/GridCellMetaData/15/1/1'))
    self.CheckEmptyGridCell(self.app.get('/GridCellMetaData/15/9132/1425'))

  def testIncorrectGetsOnGridCells(self):
    self.assertEqual(404, self.app.get('/GridCellMetaDatas/1/1/1').status_code)
    self.assertEqual(404, self.app.get('/GridCellMetaData').status_code)
    self.assertEqual(404, self.app.get('/GridCellMetaData/admin').status_code)
    self.assertEqual(404,
                     self.app.get('/GridCellMetaData/1/1/1/admin').status_code)
    self.assertEqual(400, self.app.get('/GridCellMetaData/1a/1/1').status_code)
    self.assertEqual(400, self.app.get('/GridCellMetaData/99/1/1').status_code)
    self.assertEqual(400, self.app.get('/GridCellMetaData/1/99/1').status_code)
    self.assertEqual(400, self.app.get('/GridCellMetaData/1/1/99').status_code)

  def testIncorrectPutsOnGridCells(self):
    result = self.app.get('/GridCellMetaData/1/1/1')
    self.assertEqual(200, result.status_code)
    j = json.loads(result.data)
    s = j['sync_token']
    self.assertEqual(404, self.app.put(
        '/GridCellMetaDatas/1/1/1',
        query_string=dict(
            sync_token=s,
            flight_endpoint='https://g.co/f1',
            priority_flight_callback='https://g.co/r')).status_code)
    self.assertEqual(404, self.app.put(
        '/GridCellMetaData',
        query_string=dict(
            ssync_token=s,
            scope='https://g.co/r',
            operation_endpoint='https://g.co/f',
            operation_format='NASA',
            minimum_operation_timestamp='2018-01-01',
            maximum_operation_timestamp='2018-01-02')).status_code)
    self.assertEqual(400, self.app.put(
        '/GridCellMetaData/1a/1/1',
        query_string=dict(
            sync_token=s,
            scope='https://g.co/r',
            operation_endpoint='https://g.co/f',
            operation_format='NASA',
            minimum_operation_timestamp='2018-01-01',
            maximum_operation_timestamp='2018-01-02')).status_code)
    self.assertEqual(400, self.app.put(
        '/GridCellMetaData/1/99/1',
        query_string=dict(
            sync_token=s,
            scope='https://g.co/r',
            operation_endpoint='https://g.co/f',
            operation_format='NASA',
            minimum_operation_timestamp='2018-01-01',
            maximum_operation_timestamp='2018-01-02')).status_code)
    self.assertEqual(400, self.app.put(
        '/GridCellMetaData/1/1/1',
        query_string=dict(
            # sync_token=s,
            scope='https://g.co/r',
            operation_endpoint='https://g.co/f',
            operation_format='NASA',
            minimum_operation_timestamp='2018-01-01',
            maximum_operation_timestamp='2018-01-02')).status_code)
    self.assertEqual(400, self.app.put(
        '/GridCellMetaData/1/1/1',
        query_string=dict(
            sync_token=s,
            # scope='https://g.co/r',
            operation_endpoint='https://g.co/f',
            operation_format='NASA',
            minimum_operation_timestamp='2018-01-01',
            maximum_operation_timestamp='2018-01-02')).status_code)
    self.assertEqual(400, self.app.put(
        '/GridCellMetaData/1/1/1',
        query_string=dict(
            sync_token=s,
            scope='https://g.co/r',
            # operation_endpoint='https://g.co/f',
            operation_format='NASA',
            minimum_operation_timestamp='2018-01-01',
            maximum_operation_timestamp='2018-01-02')).status_code)
    self.assertEqual(400, self.app.put(
        '/GridCellMetaData/1/1/1',
        query_string=dict(
            sync_token=s,
            scope='https://g.co/r',
            operation_endpoint='https://g.co/f',
            # operation_format='NASA',
            minimum_operation_timestamp='2018-01-01',
            maximum_operation_timestamp='2018-01-02')).status_code)
    self.assertEqual(400, self.app.put(
        '/GridCellMetaData/1/1/1',
        query_string=dict(
            sync_token=s,
            scope='https://g.co/r',
            operation_endpoint='https://g.co/f',
            operation_format='NASA',
            # minimum_operation_timestamp='2018-01-01',
            maximum_operation_timestamp='2018-01-02')).status_code)
    self.assertEqual(400, self.app.put(
        '/GridCellMetaData/1/1/1',
        query_string=dict(
            sync_token=s,
            scope='https://g.co/r',
            operation_endpoint='https://g.co/f',
            operation_format='NASA',
            # maximum_operation_timestamp='2018-01-02'
            minimum_operation_timestamp='2018-01-01')).status_code)
    self.assertEqual(400, self.app.put(
        '/GridCellMetaData/1/1/1', data={
            'sync_token': 'NOT_VALID'
        }).status_code)
    self.assertEqual(400, self.app.put('/GridCellMetaData/1/1/1').status_code)

  def testIncorrectDeletesOnGridCells(self):
    self.assertEqual(404,
                     self.app.delete('/GridCellMetaDatas/1/1/1').status_code)
    self.assertEqual(404, self.app.delete('/GridCellMetaData').status_code)
    self.assertEqual(404,
                     self.app.delete('/GridCellMetaData/admin').status_code)
    self.assertEqual(404, self.app.delete(
        '/GridCellMetaData/1/1/1/admin').status_code)
    self.assertEqual(400,
                     self.app.delete('/GridCellMetaData/1a/1/1').status_code)
    self.assertEqual(400,
                     self.app.delete('/GridCellMetaData/99/1/1').status_code)
    self.assertEqual(400,
                     self.app.delete('/GridCellMetaData/1/99/1').status_code)
    self.assertEqual(400,
                     self.app.delete('/GridCellMetaData/1/1/99').status_code)

  def CheckEmptyGridCell(self, result):
    self.assertEqual(200, result.status_code)
    j = json.loads(result.data)
    self.assertEqual('success', j['status'])
    self.assertEqual(0, j['data']['version'])
    self.assertEqual(0, len(j['data']['operators']))
    return True

  def testFullValidSequenceOfGetPutDelete(self):
    # Make sure it is empty
    result = self.app.get('/GridCellMetaData/1/1/1')
    self.assertEqual(200, result.status_code)
    j = json.loads(result.data)
    s = j['sync_token']
    self.assertEqual(0, len(j['data']['operators']))
    # Put a record in there
    result = self.app.put(
        '/GridCellMetaData/1/1/1',
        query_string=dict(
            sync_token=s,
            scope='https://g.co/r',
            operation_endpoint='https://g.co/f',
            operation_format='NASA',
            minimum_operation_timestamp='2018-01-01',
            maximum_operation_timestamp='2018-01-02'))
    self.assertEqual(200, result.status_code)
    j = json.loads(result.data)
    s = j['sync_token']
    # Delete the record
    result = self.app.delete('/GridCellMetaData/1/1/1')
    self.assertEqual(200, result.status_code)
    j = json.loads(result.data)
    s = j['sync_token']
    # Make sure it is gone
    result = self.app.get('/GridCellMetaData/1/1/1')
    self.assertEqual(200, result.status_code)
    j = json.loads(result.data)
    self.assertEqual(len(j['data']['operators']), 0)

  def testMultipleUpdates(self):
    # Make sure it is empty
    result = self.app.get('/GridCellMetaData/1/1/1')
    self.assertEqual(200, result.status_code)
    j = json.loads(result.data)
    s = j['sync_token']
    self.assertEqual(len(j['data']['operators']), 0)
    # Put a record in there with the wrong sequence token
    result = self.app.put(
        '/GridCellMetaData/1/1/1',
        query_string=dict(
            sync_token='arbitrary_and_NOT_VALID',
            scope='https://g.co/r',
            operation_endpoint='https://g.co/f',
            operation_format='NASA',
            minimum_operation_timestamp='2018-01-01',
            maximum_operation_timestamp='2018-01-02'))
    self.assertEqual(result.status_code, 409)
    # Put a record in there with the right sequence token
    result = self.app.put(
        '/GridCellMetaData/1/1/1',
        query_string=dict(
            sync_token=s,
            scope='https://g.co/r',
            operation_endpoint='https://g.co/f',
            operation_format='NASA',
            minimum_operation_timestamp='2018-01-01',
            maximum_operation_timestamp='2018-01-02'))
    self.assertEqual(200, result.status_code)
    # Try to put a record in there again with the old sequence token
    result = self.app.put(
        '/GridCellMetaData/1/1/1',
        query_string=dict(
            sync_token=s,
            scope='https://g.co/r',
            operation_endpoint='https://g.co/f',
            operation_format='NASA',
            minimum_operation_timestamp='2018-01-01',
            maximum_operation_timestamp='2018-01-02'))
    self.assertEqual(result.status_code, 409)

  def testVerbose(self):
<<<<<<< HEAD
    storage_api.InitializeConnection([
        '-z', ZK_TEST_CONNECTION_STRING, '-t', TESTID,
=======
    options = storage_api.ParseOptions([
        '-z', ZK_TEST_CONNECTION_STRING, '-t', 'InterUSSStorageAPITestCase',
>>>>>>> ad415a41
        '-v'
    ])
    storage_api.InitializeConnection(options)


if __name__ == '__main__':
  unittest.main()<|MERGE_RESOLUTION|>--- conflicted
+++ resolved
@@ -29,14 +29,9 @@
   def setUp(self):
     storage_api.webapp.testing = True
     self.app = storage_api.webapp.test_client()
-<<<<<<< HEAD
-    storage_api.InitializeConnection(
+    options = storage_api.ParseOptions(
         ['-z', ZK_TEST_CONNECTION_STRING, '-t', TESTID])
-=======
-    options = storage_api.ParseOptions(
-        ['-z', ZK_TEST_CONNECTION_STRING, '-t', 'InterUSSStorageAPITestCase'])
     storage_api.InitializeConnection(options)
->>>>>>> ad415a41
 
   def tearDown(self):
     storage_api.TerminateConnection()
@@ -88,7 +83,6 @@
   def testIntrospectWithValidToken(self):
     self.assertIsNotNone(os.environ.get('FIMS_AUTH'))
     self.assertIsNotNone(os.environ.get('INTERUSS_PUBLIC_KEY'))
-    # pylint: disable=line-too-long
     endpoint = 'https://utmalpha.arc.nasa.gov//fimsAuthServer/oauth/token?grant_type=client_credentials'
     headers = {'Authorization': 'Basic ' + os.environ.get('FIMS_AUTH', '')}
     r = requests.post(endpoint, headers=headers)
@@ -117,16 +111,7 @@
     result = self.app.get('/slippy/21?coords=1,1')
     self.assertEqual(400, result.status_code)
     result = self.app.get('/slippy/11?coords=1,1,2')
-<<<<<<< HEAD
-    self.assertEqual(400, result.status_code)
-=======
-    self.assertEqual(result.status_code, 400)
-    result = self.app.get('/slippy/10?coords=-86,0')
-    self.assertEqual(result.status_code, 400)
-    result = self.app.get('/slippy/10?coords=89,0')
-    self.assertEqual(result.status_code, 400)
-
->>>>>>> ad415a41
+    self.assertEqual(400, result.status_code)
 
   def testSlippyConversionWithValidData(self):
     r = self.app.get('/slippy/11?coords=1,1')
@@ -376,13 +361,8 @@
     self.assertEqual(result.status_code, 409)
 
   def testVerbose(self):
-<<<<<<< HEAD
-    storage_api.InitializeConnection([
+    options = storage_api.ParseOptions([
         '-z', ZK_TEST_CONNECTION_STRING, '-t', TESTID,
-=======
-    options = storage_api.ParseOptions([
-        '-z', ZK_TEST_CONNECTION_STRING, '-t', 'InterUSSStorageAPITestCase',
->>>>>>> ad415a41
         '-v'
     ])
     storage_api.InitializeConnection(options)
