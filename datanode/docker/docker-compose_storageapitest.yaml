--- conflicted
+++ resolved
@@ -39,11 +39,7 @@
       - ZOO_SERVERS=server.1=0.0.0.0:2888:3888
 
   storage_api:
-<<<<<<< HEAD
     image: interussplatform/storage_api:tcl4
-=======
-    image: interussplatform/storage_api
->>>>>>> f013c938
     ports:
       - "${INTERUSS_API_PORT:-8121}:${INTERUSS_API_PORT:-8121}"
     environment:
